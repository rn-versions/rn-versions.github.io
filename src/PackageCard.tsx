import React, { useEffect, useState } from "react";
import { Form } from "react-bootstrap";
import styles from "./PackageCard.module.scss";
import chartStyles from "./VersionDownloadChart.styles";

import { PackageIdentifier, packages } from "./PackageDescription";

<<<<<<< HEAD
import type {
  MeasurementTransform,
  VersionFilter,
  VersionLabeler,
} from "./VersionDownloadChart";
import FadeIn from "./FadeIn";

const VersionDownloadChart = React.lazy(() => import("./VersionDownloadChart"));
=======
import VersionDownloadChart from "./VersionDownloadChart";
import HistoryReader from "./HistoryReader";
import EaseVisiblity from "./EaseVisibility";
export type VersionFilter = "major" | "patch" | "prerelease";
>>>>>>> 6008bed6

export type PackageCardProps = {
  identifier: PackageIdentifier;
  versionFilter: VersionFilter;
<<<<<<< HEAD
  measurementTransform: MeasurementTransform;
  versionLabeler?: VersionLabeler;
};

const CardChart: React.FC<CardChartProps> = React.memo(
  ({ identifier, versionFilter, measurementTransform, versionLabeler }) => {
    const maxVersionsShown = maxVersions(versionFilter);
    return (
      <VersionDownloadChart
        identifier={identifier}
        versionFilter={versionFilter}
        measurementTransform={measurementTransform}
        maxVersionsShown={maxVersionsShown}
        versionLabeler={versionLabeler}
      />
    );
  }
);

=======
};

>>>>>>> 6008bed6
function maxVersions(versionFilter: VersionFilter) {
  switch (versionFilter) {
    case "major":
      return 8;
    case "patch":
      return 9;
    case "prerelease":
      return 7;
  }
}

const PackageCard: React.FC<PackageCardProps> = (props) => {
  const [lastVersionFilter, setLastVersionFilter] = useState<
    VersionFilter | undefined
  >(props.versionFilter);
  const [showAsPercentage, setShowAsPercentage] = useState<boolean>(false);
  const [historyReader, setHistoryReader] = useState<HistoryReader | null>(
    null
  );

  useEffect(() => {
    (async () => {
      const reader = await HistoryReader.get(props.identifier);
      setHistoryReader(reader);
    })();
  }, [historyReader, props.identifier]);

  const historyPoints = historyReader?.getDatePoints(props.versionFilter);

  // Reset show-as-percentage if version filter changes
  if (props.versionFilter !== lastVersionFilter) {
    setShowAsPercentage(false);
    setLastVersionFilter(props.versionFilter);
  }

  const packageDesc = packages[props.identifier];

  return (
    <EaseVisiblity
      visible={!!historyPoints}
      duration="slow"
      className={styles.packageCard}
    >
      <div className={styles.header}>
        <div className={styles.headerLeft} />
        <div className={styles.headerText}>
          <h3 className={styles.title}>{packageDesc.friendlyName}</h3>
          <p className={styles.unit}>(Downloads/Week)</p>
        </div>
        <div className={styles.headerControls}>
          <Form.Switch
            label="%"
            checked={showAsPercentage}
            onChange={() => setShowAsPercentage(!showAsPercentage)}
          />
        </div>
      </div>

      {historyPoints ? (
        <div className={styles.chartContainer}>
          <VersionDownloadChart
            historyPoints={historyPoints}
            maxVersionsShown={maxVersions(props.versionFilter)}
            measurementTransform={
              showAsPercentage ? "percentage" : "totalDownloads"
            }
            versionLabeler={packageDesc.versionLabeler}
          />
        </div>
      ) : (
        <div style={{ height: chartStyles.responsiveContainer.height }} />
      )}
    </EaseVisiblity>
  );
};

export default PackageCard;<|MERGE_RESOLUTION|>--- conflicted
+++ resolved
@@ -5,49 +5,16 @@
 
 import { PackageIdentifier, packages } from "./PackageDescription";
 
-<<<<<<< HEAD
-import type {
-  MeasurementTransform,
-  VersionFilter,
-  VersionLabeler,
-} from "./VersionDownloadChart";
-import FadeIn from "./FadeIn";
-
-const VersionDownloadChart = React.lazy(() => import("./VersionDownloadChart"));
-=======
 import VersionDownloadChart from "./VersionDownloadChart";
 import HistoryReader from "./HistoryReader";
 import EaseVisiblity from "./EaseVisibility";
 export type VersionFilter = "major" | "patch" | "prerelease";
->>>>>>> 6008bed6
 
 export type PackageCardProps = {
   identifier: PackageIdentifier;
   versionFilter: VersionFilter;
-<<<<<<< HEAD
-  measurementTransform: MeasurementTransform;
-  versionLabeler?: VersionLabeler;
 };
 
-const CardChart: React.FC<CardChartProps> = React.memo(
-  ({ identifier, versionFilter, measurementTransform, versionLabeler }) => {
-    const maxVersionsShown = maxVersions(versionFilter);
-    return (
-      <VersionDownloadChart
-        identifier={identifier}
-        versionFilter={versionFilter}
-        measurementTransform={measurementTransform}
-        maxVersionsShown={maxVersionsShown}
-        versionLabeler={versionLabeler}
-      />
-    );
-  }
-);
-
-=======
-};
-
->>>>>>> 6008bed6
 function maxVersions(versionFilter: VersionFilter) {
   switch (versionFilter) {
     case "major":
